use clippy_utils::diagnostics::span_lint_and_sugg;
use clippy_utils::higher;
use clippy_utils::sugg::Sugg;
use clippy_utils::ty::is_type_diagnostic_item;
use clippy_utils::{
    can_move_expr_to_closure, eager_or_lazy, in_constant, in_macro, is_else_clause, is_lang_ctor, peel_hir_expr_while,
    CaptureKind,
};
use if_chain::if_chain;
use rustc_errors::Applicability;
use rustc_hir::LangItem::OptionSome;
<<<<<<< HEAD
use rustc_hir::{BindingAnnotation, Block, Expr, ExprKind, Mutability, PatKind, UnOp};
=======
use rustc_hir::{
    def::Res, Arm, BindingAnnotation, Block, Expr, ExprKind, MatchSource, Mutability, PatKind, Path, QPath, UnOp,
};
>>>>>>> 849f0a14
use rustc_lint::{LateContext, LateLintPass};
use rustc_session::{declare_lint_pass, declare_tool_lint};
use rustc_span::sym;

declare_clippy_lint! {
    /// ### What it does
    /// Lints usage of `if let Some(v) = ... { y } else { x }` which is more
    /// idiomatically done with `Option::map_or` (if the else bit is a pure
    /// expression) or `Option::map_or_else` (if the else bit is an impure
    /// expression).
    ///
    /// ### Why is this bad?
    /// Using the dedicated functions of the Option type is clearer and
    /// more concise than an `if let` expression.
    ///
    /// ### Known problems
    /// This lint uses a deliberately conservative metric for checking
    /// if the inside of either body contains breaks or continues which will
    /// cause it to not suggest a fix if either block contains a loop with
    /// continues or breaks contained within the loop.
    ///
    /// ### Example
    /// ```rust
    /// # let optional: Option<u32> = Some(0);
    /// # fn do_complicated_function() -> u32 { 5 };
    /// let _ = if let Some(foo) = optional {
    ///     foo
    /// } else {
    ///     5
    /// };
    /// let _ = if let Some(foo) = optional {
    ///     foo
    /// } else {
    ///     let y = do_complicated_function();
    ///     y*y
    /// };
    /// ```
    ///
    /// should be
    ///
    /// ```rust
    /// # let optional: Option<u32> = Some(0);
    /// # fn do_complicated_function() -> u32 { 5 };
    /// let _ = optional.map_or(5, |foo| foo);
    /// let _ = optional.map_or_else(||{
    ///     let y = do_complicated_function();
    ///     y*y
    /// }, |foo| foo);
    /// ```
    pub OPTION_IF_LET_ELSE,
    nursery,
    "reimplementation of Option::map_or"
}

declare_lint_pass!(OptionIfLetElse => [OPTION_IF_LET_ELSE]);

/// Returns true iff the given expression is the result of calling `Result::ok`
fn is_result_ok(cx: &LateContext<'_>, expr: &'_ Expr<'_>) -> bool {
    if let ExprKind::MethodCall(path, _, &[ref receiver], _) = &expr.kind {
        path.ident.name.as_str() == "ok"
            && is_type_diagnostic_item(cx, cx.typeck_results().expr_ty(receiver), sym::result_type)
    } else {
        false
    }
}

/// A struct containing information about occurrences of the
/// `if let Some(..) = .. else` construct that this lint detects.
struct OptionIfLetElseOccurence {
    option: String,
    method_sugg: String,
    some_expr: String,
    none_expr: String,
}

/// Extracts the body of a given arm. If the arm contains only an expression,
/// then it returns the expression. Otherwise, it returns the entire block
fn extract_body_from_expr<'a>(expr: &'a Expr<'a>) -> Option<&'a Expr<'a>> {
    if let ExprKind::Block(
        Block {
            stmts: block_stmts,
            expr: Some(block_expr),
            ..
        },
        _,
    ) = expr.kind
    {
        if let [] = block_stmts {
            Some(block_expr)
        } else {
            Some(expr)
        }
    } else {
        None
    }
}

fn format_option_in_sugg(cx: &LateContext<'_>, cond_expr: &Expr<'_>, as_ref: bool, as_mut: bool) -> String {
    format!(
        "{}{}",
        Sugg::hir(cx, cond_expr, "..").maybe_par(),
        if as_mut {
            ".as_mut()"
        } else if as_ref {
            ".as_ref()"
        } else {
            ""
        }
    )
}

/// If this expression is the option if let/else construct we're detecting, then
/// this function returns an `OptionIfLetElseOccurence` struct with details if
/// this construct is found, or None if this construct is not found.
fn detect_option_if_let_else<'tcx>(cx: &LateContext<'tcx>, expr: &Expr<'tcx>) -> Option<OptionIfLetElseOccurence> {
    if_chain! {
        if !in_macro(expr.span); // Don't lint macros, because it behaves weirdly
<<<<<<< HEAD
        if let Some(higher::IfLet { let_pat, let_expr, if_then, if_else: Some(if_else) }) = higher::IfLet::hir(cx, expr);
        if !is_else_clause(cx.tcx, expr);
        if !is_result_ok(cx, let_expr); // Don't lint on Result::ok because a different lint does it already
        if let PatKind::TupleStruct(struct_qpath, [inner_pat], _) = &let_pat.kind;
        if is_lang_ctor(cx, struct_qpath, OptionSome);
        if let PatKind::Binding(bind_annotation, _, id, _) = &inner_pat.kind;
        if !contains_return_break_continue_macro(if_then);
        if !contains_return_break_continue_macro(if_else);

        then {
            let capture_mut = if bind_annotation == &BindingAnnotation::Mutable { "mut " } else { "" };
            let some_body = extract_body_from_expr(if_then)?;
            let none_body = extract_body_from_expr(if_else)?;
            let method_sugg = if eager_or_lazy::is_eagerness_candidate(cx, none_body) { "map_or" } else { "map_or_else" };
=======
        if !in_constant(cx, expr.hir_id);
        if let ExprKind::Match(cond_expr, [some_arm, none_arm], MatchSource::IfLetDesugar{contains_else_clause: true})
            = &expr.kind;
        if !is_else_clause(cx.tcx, expr);
        if !is_result_ok(cx, cond_expr); // Don't lint on Result::ok because a different lint does it already
        if let PatKind::TupleStruct(struct_qpath, [inner_pat], _) = &some_arm.pat.kind;
        if is_lang_ctor(cx, struct_qpath, OptionSome);
        if let PatKind::Binding(bind_annotation, _, id, _) = &inner_pat.kind;
        if let Some(some_captures) = can_move_expr_to_closure(cx, some_arm.body);
        if let Some(none_captures) = can_move_expr_to_closure(cx, none_arm.body);
        if some_captures
            .iter()
            .filter_map(|(id, &c)| none_captures.get(id).map(|&c2| (c, c2)))
            .all(|(x, y)| x.is_imm_ref() && y.is_imm_ref());

        then {
            let capture_mut = if bind_annotation == &BindingAnnotation::Mutable { "mut " } else { "" };
            let some_body = extract_body_from_arm(some_arm)?;
            let none_body = extract_body_from_arm(none_arm)?;
            let method_sugg = if eager_or_lazy::is_eagerness_candidate(cx, none_body) {
                "map_or"
            } else {
                "map_or_else"
            };
>>>>>>> 849f0a14
            let capture_name = id.name.to_ident_string();
            let (as_ref, as_mut) = match &let_expr.kind {
                ExprKind::AddrOf(_, Mutability::Not, _) => (true, false),
                ExprKind::AddrOf(_, Mutability::Mut, _) => (false, true),
                _ => (bind_annotation == &BindingAnnotation::Ref, bind_annotation == &BindingAnnotation::RefMut),
            };
            let cond_expr = match let_expr.kind {
                // Pointer dereferencing happens automatically, so we can omit it in the suggestion
                ExprKind::Unary(UnOp::Deref, expr) | ExprKind::AddrOf(_, _, expr) => expr,
                _ => let_expr,
            };
            // Check if captures the closure will need conflict with borrows made in the scrutinee.
            // TODO: check all the references made in the scrutinee expression. This will require interacting
            // with the borrow checker. Currently only `<local>[.<field>]*` is checked for.
            if as_ref || as_mut {
                let e = peel_hir_expr_while(cond_expr, |e| match e.kind {
                    ExprKind::Field(e, _) | ExprKind::AddrOf(_, _, e) => Some(e),
                    _ => None,
                });
                if let ExprKind::Path(QPath::Resolved(None, Path { res: Res::Local(local_id), .. })) = e.kind {
                    match some_captures.get(local_id)
                        .or_else(|| (method_sugg == "map_or_else").then(|| ()).and_then(|_| none_captures.get(local_id)))
                    {
                        Some(CaptureKind::Value | CaptureKind::Ref(Mutability::Mut)) => return None,
                        Some(CaptureKind::Ref(Mutability::Not)) if as_mut => return None,
                        Some(CaptureKind::Ref(Mutability::Not)) | None => (),
                    }
                }
            }
            Some(OptionIfLetElseOccurence {
                option: format_option_in_sugg(cx, cond_expr, as_ref, as_mut),
                method_sugg: method_sugg.to_string(),
                some_expr: format!("|{}{}| {}", capture_mut, capture_name, Sugg::hir(cx, some_body, "..")),
                none_expr: format!("{}{}", if method_sugg == "map_or" { "" } else { "|| " }, Sugg::hir(cx, none_body, "..")),
            })
        } else {
            None
        }
    }
}

impl<'tcx> LateLintPass<'tcx> for OptionIfLetElse {
    fn check_expr(&mut self, cx: &LateContext<'tcx>, expr: &Expr<'tcx>) {
        if let Some(detection) = detect_option_if_let_else(cx, expr) {
            span_lint_and_sugg(
                cx,
                OPTION_IF_LET_ELSE,
                expr.span,
                format!("use Option::{} instead of an if let/else", detection.method_sugg).as_str(),
                "try",
                format!(
                    "{}.{}({}, {})",
                    detection.option, detection.method_sugg, detection.none_expr, detection.some_expr,
                ),
                Applicability::MaybeIncorrect,
            );
        }
    }
}<|MERGE_RESOLUTION|>--- conflicted
+++ resolved
@@ -3,19 +3,12 @@
 use clippy_utils::sugg::Sugg;
 use clippy_utils::ty::is_type_diagnostic_item;
 use clippy_utils::{
-    can_move_expr_to_closure, eager_or_lazy, in_constant, in_macro, is_else_clause, is_lang_ctor, peel_hir_expr_while,
-    CaptureKind,
+    can_move_expr_to_closure, eager_or_lazy, in_macro, is_else_clause, is_lang_ctor, peel_hir_expr_while, CaptureKind,
 };
 use if_chain::if_chain;
 use rustc_errors::Applicability;
 use rustc_hir::LangItem::OptionSome;
-<<<<<<< HEAD
-use rustc_hir::{BindingAnnotation, Block, Expr, ExprKind, Mutability, PatKind, UnOp};
-=======
-use rustc_hir::{
-    def::Res, Arm, BindingAnnotation, Block, Expr, ExprKind, MatchSource, Mutability, PatKind, Path, QPath, UnOp,
-};
->>>>>>> 849f0a14
+use rustc_hir::{def::Res, BindingAnnotation, Block, Expr, ExprKind, Mutability, PatKind, Path, QPath, UnOp};
 use rustc_lint::{LateContext, LateLintPass};
 use rustc_session::{declare_lint_pass, declare_tool_lint};
 use rustc_span::sym;
@@ -133,47 +126,29 @@
 fn detect_option_if_let_else<'tcx>(cx: &LateContext<'tcx>, expr: &Expr<'tcx>) -> Option<OptionIfLetElseOccurence> {
     if_chain! {
         if !in_macro(expr.span); // Don't lint macros, because it behaves weirdly
-<<<<<<< HEAD
-        if let Some(higher::IfLet { let_pat, let_expr, if_then, if_else: Some(if_else) }) = higher::IfLet::hir(cx, expr);
+        if let Some(higher::IfLet { let_pat, let_expr, if_then, if_else: Some(if_else) })
+            = higher::IfLet::hir(cx, expr);
         if !is_else_clause(cx.tcx, expr);
         if !is_result_ok(cx, let_expr); // Don't lint on Result::ok because a different lint does it already
         if let PatKind::TupleStruct(struct_qpath, [inner_pat], _) = &let_pat.kind;
         if is_lang_ctor(cx, struct_qpath, OptionSome);
         if let PatKind::Binding(bind_annotation, _, id, _) = &inner_pat.kind;
-        if !contains_return_break_continue_macro(if_then);
-        if !contains_return_break_continue_macro(if_else);
+        if let Some(some_captures) = can_move_expr_to_closure(cx, if_then);
+        if let Some(none_captures) = can_move_expr_to_closure(cx, if_else);
+        if some_captures
+            .iter()
+            .filter_map(|(id, &c)| none_captures.get(id).map(|&c2| (c, c2)))
+            .all(|(x, y)| x.is_imm_ref() && y.is_imm_ref());
 
         then {
             let capture_mut = if bind_annotation == &BindingAnnotation::Mutable { "mut " } else { "" };
             let some_body = extract_body_from_expr(if_then)?;
             let none_body = extract_body_from_expr(if_else)?;
-            let method_sugg = if eager_or_lazy::is_eagerness_candidate(cx, none_body) { "map_or" } else { "map_or_else" };
-=======
-        if !in_constant(cx, expr.hir_id);
-        if let ExprKind::Match(cond_expr, [some_arm, none_arm], MatchSource::IfLetDesugar{contains_else_clause: true})
-            = &expr.kind;
-        if !is_else_clause(cx.tcx, expr);
-        if !is_result_ok(cx, cond_expr); // Don't lint on Result::ok because a different lint does it already
-        if let PatKind::TupleStruct(struct_qpath, [inner_pat], _) = &some_arm.pat.kind;
-        if is_lang_ctor(cx, struct_qpath, OptionSome);
-        if let PatKind::Binding(bind_annotation, _, id, _) = &inner_pat.kind;
-        if let Some(some_captures) = can_move_expr_to_closure(cx, some_arm.body);
-        if let Some(none_captures) = can_move_expr_to_closure(cx, none_arm.body);
-        if some_captures
-            .iter()
-            .filter_map(|(id, &c)| none_captures.get(id).map(|&c2| (c, c2)))
-            .all(|(x, y)| x.is_imm_ref() && y.is_imm_ref());
-
-        then {
-            let capture_mut = if bind_annotation == &BindingAnnotation::Mutable { "mut " } else { "" };
-            let some_body = extract_body_from_arm(some_arm)?;
-            let none_body = extract_body_from_arm(none_arm)?;
             let method_sugg = if eager_or_lazy::is_eagerness_candidate(cx, none_body) {
                 "map_or"
             } else {
                 "map_or_else"
             };
->>>>>>> 849f0a14
             let capture_name = id.name.to_ident_string();
             let (as_ref, as_mut) = match &let_expr.kind {
                 ExprKind::AddrOf(_, Mutability::Not, _) => (true, false),
